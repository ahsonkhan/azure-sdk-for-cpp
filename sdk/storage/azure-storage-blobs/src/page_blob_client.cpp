--- conflicted
+++ resolved
@@ -300,18 +300,8 @@
 
     auto response = _detail::BlobRestClient::PageBlob::StartCopyIncremental(
         *m_pipeline, m_blobUrl, protocolLayerOptions, context);
-<<<<<<< HEAD
-    StartCopyBlobOperation res;
+    StartBlobCopyOperation res;
     res.m_rawResponse = std::move(response.RawResponse);
-    res.ETag = std::move(response.Value.ETag);
-    res.LastModified = std::move(response.Value.LastModified);
-    res.CopyId = std::move(response.Value.CopyId);
-    res.CopyStatus = std::move(response.Value.CopyStatus);
-    res.VersionId = std::move(response.Value.VersionId);
-=======
-    StartBlobCopyOperation res;
-    res.m_rawResponse = response.ExtractRawResponse();
->>>>>>> d28d52b0
     res.m_blobClient = std::make_shared<BlobClient>(*this);
     return res;
   }
