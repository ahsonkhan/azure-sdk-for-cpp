// Copyright (c) Microsoft Corporation. All rights reserved.
// SPDX-License-Identifier: MIT

#include "azure/storage/files/shares/share_file_client.hpp"

#include <azure/core/credentials/credentials.hpp>
#include <azure/core/http/policies/policy.hpp>
#include <azure/core/internal/io/null_body_stream.hpp>
#include <azure/core/io/body_stream.hpp>
#include <azure/storage/common/concurrent_transfer.hpp>
#include <azure/storage/common/constants.hpp>
#include <azure/storage/common/crypt.hpp>
#include <azure/storage/common/file_io.hpp>
#include <azure/storage/common/reliable_stream.hpp>
#include <azure/storage/common/shared_key_policy.hpp>
#include <azure/storage/common/storage_common.hpp>
#include <azure/storage/common/storage_per_retry_policy.hpp>
#include <azure/storage/common/storage_service_version_policy.hpp>

#include "azure/storage/files/shares/share_constants.hpp"
#include "azure/storage/files/shares/version.hpp"

namespace Azure { namespace Storage { namespace Files { namespace Shares {

  ShareFileClient ShareFileClient::CreateFromConnectionString(
      const std::string& connectionString,
      const std::string& shareName,
      const std::string& fileName,
      const ShareClientOptions& options)
  {
    auto parsedConnectionString = _internal::ParseConnectionString(connectionString);
    auto fileUrl = std::move(parsedConnectionString.FileServiceUrl);
    fileUrl.AppendPath(_internal::UrlEncodePath(shareName));
    fileUrl.AppendPath(_internal::UrlEncodePath(fileName));

    if (parsedConnectionString.KeyCredential)
    {
      return ShareFileClient(
          fileUrl.GetAbsoluteUrl(), parsedConnectionString.KeyCredential, options);
    }
    else
    {
      return ShareFileClient(fileUrl.GetAbsoluteUrl(), options);
    }
  }

  ShareFileClient::ShareFileClient(
      const std::string& shareFileUrl,
      std::shared_ptr<StorageSharedKeyCredential> credential,
      const ShareClientOptions& options)
      : m_shareFileUrl(shareFileUrl)
  {
    ShareClientOptions newOptions = options;
    newOptions.PerRetryPolicies.emplace_back(
        std::make_unique<_internal::SharedKeyPolicy>(credential));

    std::vector<std::unique_ptr<Azure::Core::Http::Policies::HttpPolicy>> perRetryPolicies;
    std::vector<std::unique_ptr<Azure::Core::Http::Policies::HttpPolicy>> perOperationPolicies;
    perRetryPolicies.emplace_back(std::make_unique<_internal::StoragePerRetryPolicy>());
    perOperationPolicies.emplace_back(
        std::make_unique<_internal::StorageServiceVersionPolicy>(newOptions.ApiVersion));
    m_pipeline = std::make_shared<Azure::Core::Http::_internal::HttpPipeline>(
        newOptions,
        _internal::FileServicePackageName,
        PackageVersion::VersionString(),
        std::move(perRetryPolicies),
        std::move(perOperationPolicies));
  }

  ShareFileClient::ShareFileClient(
      const std::string& shareFileUrl,
      const ShareClientOptions& options)
      : m_shareFileUrl(shareFileUrl)
  {
    std::vector<std::unique_ptr<Azure::Core::Http::Policies::HttpPolicy>> perRetryPolicies;
    std::vector<std::unique_ptr<Azure::Core::Http::Policies::HttpPolicy>> perOperationPolicies;
    perRetryPolicies.emplace_back(std::make_unique<_internal::StoragePerRetryPolicy>());
    perOperationPolicies.emplace_back(
        std::make_unique<_internal::StorageServiceVersionPolicy>(options.ApiVersion));
    m_pipeline = std::make_shared<Azure::Core::Http::_internal::HttpPipeline>(
        options,
        _internal::FileServicePackageName,
        PackageVersion::VersionString(),
        std::move(perRetryPolicies),
        std::move(perOperationPolicies));
  }

  ShareFileClient ShareFileClient::WithShareSnapshot(const std::string& shareSnapshot) const
  {
    ShareFileClient newClient(*this);
    if (shareSnapshot.empty())
    {
      newClient.m_shareFileUrl.RemoveQueryParameter(_detail::ShareSnapshotQueryParameter);
    }
    else
    {
      newClient.m_shareFileUrl.AppendQueryParameter(
          _detail::ShareSnapshotQueryParameter, _internal::UrlEncodeQueryParameter(shareSnapshot));
    }
    return newClient;
  }

  Azure::Response<Models::CreateFileResult> ShareFileClient::Create(
      int64_t fileSize,
      const CreateFileOptions& options,
      const Azure::Core::Context& context) const
  {
    auto protocolLayerOptions = _detail::ShareRestClient::File::CreateOptions();
    protocolLayerOptions.Metadata = options.Metadata;
    protocolLayerOptions.FileAttributes = options.SmbProperties.Attributes.ToString();
    if (protocolLayerOptions.FileAttributes.empty())
    {
      protocolLayerOptions.FileAttributes = Models::FileAttributes::None.ToString();
    }
    if (options.SmbProperties.CreatedOn.HasValue())
    {
      protocolLayerOptions.FileCreationTime = options.SmbProperties.CreatedOn.GetValue().ToString(
          Azure::DateTime::DateFormat::Rfc3339, DateTime::TimeFractionFormat::AllDigits);
    }
    else
    {
      protocolLayerOptions.FileCreationTime = std::string(FileDefaultTimeValue);
    }
    if (options.SmbProperties.LastWrittenOn.HasValue())
    {
      protocolLayerOptions.FileLastWriteTime
          = options.SmbProperties.LastWrittenOn.GetValue().ToString(
              Azure::DateTime::DateFormat::Rfc3339, DateTime::TimeFractionFormat::AllDigits);
    }
    else
    {
      protocolLayerOptions.FileLastWriteTime = std::string(FileDefaultTimeValue);
    }
    if (options.Permission.HasValue())
    {
      protocolLayerOptions.FilePermission = options.Permission;
    }
    else if (options.SmbProperties.PermissionKey.HasValue())
    {
      protocolLayerOptions.FilePermissionKey = options.SmbProperties.PermissionKey;
    }
    else
    {
      protocolLayerOptions.FilePermission = std::string(FileInheritPermission);
    }
    protocolLayerOptions.XMsContentLength = fileSize;
    if (!options.HttpHeaders.ContentType.empty())
    {
      protocolLayerOptions.FileContentType = options.HttpHeaders.ContentType;
    }
    if (!options.HttpHeaders.ContentEncoding.empty())
    {
      protocolLayerOptions.FileContentEncoding = options.HttpHeaders.ContentEncoding;
    }
    if (!options.HttpHeaders.ContentLanguage.empty())
    {
      protocolLayerOptions.FileContentLanguage = options.HttpHeaders.ContentLanguage;
    }
    if (!options.HttpHeaders.CacheControl.empty())
    {
      protocolLayerOptions.FileCacheControl = options.HttpHeaders.CacheControl;
    }
    if (!options.HttpHeaders.ContentDisposition.empty())
    {
      protocolLayerOptions.FileContentDisposition = options.HttpHeaders.ContentDisposition;
    }
    if (!options.HttpHeaders.ContentHash.Value.empty())
    {
      if (options.HttpHeaders.ContentHash.Algorithm != HashAlgorithm::Md5)
      {
        std::abort();
      }
      protocolLayerOptions.ContentMd5 = options.HttpHeaders.ContentHash;
    }
    protocolLayerOptions.LeaseIdOptional = options.AccessConditions.LeaseId;
    auto result = _detail::ShareRestClient::File::Create(
        m_shareFileUrl, *m_pipeline, context, protocolLayerOptions);
    Models::CreateFileResult ret;
    ret.Created = true;
    ret.ETag = std::move(result.Value.ETag);
    ret.SmbProperties = std::move(result.Value.SmbProperties);
    ret.IsServerEncrypted = result.Value.IsServerEncrypted;
    ret.LastModified = std::move(result.Value.LastModified);

    return Azure::Response<Models::CreateFileResult>(std::move(ret), std::move(result.RawResponse));
  }

  Azure::Response<Models::DeleteFileResult> ShareFileClient::Delete(
      const DeleteFileOptions& options,
      const Azure::Core::Context& context) const
  {
    auto protocolLayerOptions = _detail::ShareRestClient::File::DeleteOptions();
    protocolLayerOptions.LeaseIdOptional = options.AccessConditions.LeaseId;
    auto result = _detail::ShareRestClient::File::Delete(
        m_shareFileUrl, *m_pipeline, context, protocolLayerOptions);
    Models::DeleteFileResult ret;
    ret.Deleted = true;
    return Azure::Response<Models::DeleteFileResult>(std::move(ret), std::move(result.RawResponse));
  }

  Azure::Response<Models::DeleteFileResult> ShareFileClient::DeleteIfExists(
      const DeleteFileOptions& options,
      const Azure::Core::Context& context) const
  {
    try
    {
      return Delete(options, context);
    }
    catch (StorageException& e)
    {
      if (e.ErrorCode == _detail::ShareNotFound || e.ErrorCode == _detail::ParentNotFound
          || e.ErrorCode == _detail::ResourceNotFound)
      {
        Models::DeleteFileResult ret;
        ret.Deleted = false;
        return Azure::Response<Models::DeleteFileResult>(std::move(ret), std::move(e.RawResponse));
      }
      throw;
    }
  }

  Azure::Response<Models::DownloadFileResult> ShareFileClient::Download(
      const DownloadFileOptions& options,
      const Azure::Core::Context& context) const
  {
    auto protocolLayerOptions = _detail::ShareRestClient::File::DownloadOptions();
    if (options.Range.HasValue())
    {
      if (options.Range.GetValue().Length.HasValue())
      {
        protocolLayerOptions.Range = std::string("bytes=")
            + std::to_string(options.Range.GetValue().Offset) + std::string("-")
            + std::to_string(options.Range.GetValue().Offset
                             + options.Range.GetValue().Length.GetValue() - 1);
      }
      else
      {
        protocolLayerOptions.Range = std::string("bytes=")
            + std::to_string(options.Range.GetValue().Offset) + std::string("-");
      }
    }
    if (options.RangeHashAlgorithm.HasValue())
    {
      if (options.RangeHashAlgorithm.GetValue() == HashAlgorithm::Md5)
      {
        protocolLayerOptions.GetRangeContentMd5 = true;
      }
      else
      {
        std::abort();
      }
    }
    protocolLayerOptions.LeaseIdOptional = options.AccessConditions.LeaseId;

    auto downloadResponse = _detail::ShareRestClient::File::Download(
        m_shareFileUrl, *m_pipeline, context, protocolLayerOptions);

    {
      // In case network failure during reading the body
      auto eTag = downloadResponse.Value.ETag;

      auto retryFunction =
          [this, options, eTag](
              const HttpGetterInfo& retryInfo,
              const Azure::Core::Context& context) -> std::unique_ptr<Azure::Core::IO::BodyStream> {
        DownloadFileOptions newOptions = options;
        newOptions.Range = Core::Http::HttpRange();
        newOptions.Range.GetValue().Offset
            = (options.Range.HasValue() ? options.Range.GetValue().Offset : 0) + retryInfo.Offset;
        if (options.Range.HasValue() && options.Range.GetValue().Length.HasValue())
        {
          newOptions.Range.GetValue().Length
              = options.Range.GetValue().Length.GetValue() - retryInfo.Offset;
        }

        auto newResponse = Download(newOptions, context);
        if (eTag != newResponse.Value.Details.ETag)
        {
          throw Azure::Core::RequestFailedException(
              "File was changed during the download process.");
        }
        return std::move(newResponse.Value.BodyStream);
      };

      ReliableStreamOptions reliableStreamOptions;
      reliableStreamOptions.MaxRetryRequests = _internal::ReliableStreamRetryCount;
      downloadResponse.Value.BodyStream = std::make_unique<ReliableStream>(
          std::move(downloadResponse.Value.BodyStream), reliableStreamOptions, retryFunction);
    }
    Models::DownloadFileResult ret;
    ret.BodyStream = std::move(downloadResponse.Value.BodyStream);
    ret.ContentRange = std::move(downloadResponse.Value.ContentRange);
    ret.FileSize = downloadResponse.Value.FileSize;
    ret.TransactionalContentHash = std::move(downloadResponse.Value.TransactionalContentHash);
    ret.HttpHeaders = std::move(downloadResponse.Value.HttpHeaders);
    ret.Details.LastModified = std::move(downloadResponse.Value.LastModified);
    ret.Details.Metadata = std::move(downloadResponse.Value.Metadata);
    ret.Details.ETag = std::move(downloadResponse.Value.ETag);
    ret.Details.CopyCompletedOn = std::move(downloadResponse.Value.CopyCompletedOn);
    ret.Details.CopyStatusDescription = std::move(downloadResponse.Value.CopyStatusDescription);
    ret.Details.CopyId = std::move(downloadResponse.Value.CopyId);
    ret.Details.CopyProgress = std::move(downloadResponse.Value.CopyProgress);
    ret.Details.CopySource = std::move(downloadResponse.Value.CopySource);
    ret.Details.CopyStatus = std::move(downloadResponse.Value.CopyStatus);
    ret.Details.IsServerEncrypted = downloadResponse.Value.IsServerEncrypted;
    ret.Details.SmbProperties = std::move(downloadResponse.Value.SmbProperties);
    ret.Details.LeaseDuration = std::move(downloadResponse.Value.LeaseDuration);
    ret.Details.LeaseState = std::move(downloadResponse.Value.LeaseState);
    ret.Details.LeaseStatus = std::move(downloadResponse.Value.LeaseStatus);
    return Azure::Response<Models::DownloadFileResult>(
        std::move(ret), std::move(downloadResponse.RawResponse));
  }

  StartFileCopyOperation ShareFileClient::StartCopy(
      std::string copySource,
      const StartFileCopyOptions& options,
      const Azure::Core::Context& context) const
  {
    auto protocolLayerOptions = _detail::ShareRestClient::File::StartCopyOptions();
    protocolLayerOptions.Metadata = options.Metadata;
    protocolLayerOptions.CopySource = std::move(copySource);
    protocolLayerOptions.FileCopyFileAttributes = options.SmbProperties.Attributes.ToString();
    if (options.SmbProperties.CreatedOn.HasValue())
    {
      protocolLayerOptions.FileCopyFileCreationTime
          = options.SmbProperties.CreatedOn.GetValue().ToString(
              Azure::DateTime::DateFormat::Rfc3339, DateTime::TimeFractionFormat::AllDigits);
    }
    else
    {
      protocolLayerOptions.FileCopyFileCreationTime = std::string(FileCopySourceTime);
    }
    if (options.SmbProperties.LastWrittenOn.HasValue())
    {
      protocolLayerOptions.FileCopyFileLastWriteTime
          = options.SmbProperties.LastWrittenOn.GetValue().ToString(
              Azure::DateTime::DateFormat::Rfc3339, DateTime::TimeFractionFormat::AllDigits);
    }
    else
    {
      protocolLayerOptions.FileCopyFileLastWriteTime = std::string(FileCopySourceTime);
    }
    if (options.PermissionCopyMode.HasValue())
    {
      protocolLayerOptions.XMsFilePermissionCopyMode = options.PermissionCopyMode.GetValue();
      if (options.PermissionCopyMode.GetValue() == Models::PermissionCopyMode::Override)
      {
        if (options.Permission.HasValue())
        {
          protocolLayerOptions.FilePermission = options.Permission;
        }
        else if (options.SmbProperties.PermissionKey.HasValue())
        {
          protocolLayerOptions.FilePermissionKey = options.SmbProperties.PermissionKey;
        }
        else
        {
          // FilePermission or FilePermissionKey must be set if FilePermissionCopyMode is set to
          // PermissionCopyModeType::Override.
          std::abort();
        }
      }
    }
    else
    {
      protocolLayerOptions.XMsFilePermissionCopyMode = Models::PermissionCopyMode::Source;
    }
    protocolLayerOptions.FileCopyIgnoreReadOnly = options.IgnoreReadOnly;
    protocolLayerOptions.FileCopySetArchiveAttribute = options.SetArchiveAttribute;
    protocolLayerOptions.LeaseIdOptional = options.AccessConditions.LeaseId;
    auto response = _detail::ShareRestClient::File::StartCopy(
        m_shareFileUrl, *m_pipeline, context, protocolLayerOptions);

<<<<<<< HEAD
    StartCopyFileOperation res;
    res.m_rawResponse = std::move(response.RawResponse);
    res.ETag = std::move(response.Value.ETag);
    res.LastModified = std::move(response.Value.LastModified);
    res.CopyId = std::move(response.Value.CopyId);
    res.CopyStatus = std::move(response.Value.CopyStatus);
=======
    StartFileCopyOperation res;
    res.m_rawResponse = response.ExtractRawResponse();
>>>>>>> d28d52b0
    res.m_fileClient = std::make_shared<ShareFileClient>(*this);
    return res;
  }

  Azure::Response<Models::AbortFileCopyResult> ShareFileClient::AbortCopy(
      std::string copyId,
      const AbortFileCopyOptions& options,
      const Azure::Core::Context& context) const
  {
    auto protocolLayerOptions = _detail::ShareRestClient::File::AbortCopyOptions();
    protocolLayerOptions.CopyId = std::move(copyId);
    protocolLayerOptions.LeaseIdOptional = options.AccessConditions.LeaseId;
    return _detail::ShareRestClient::File::AbortCopy(
        m_shareFileUrl, *m_pipeline, context, protocolLayerOptions);
  }

  Azure::Response<Models::FileProperties> ShareFileClient::GetProperties(
      const GetFilePropertiesOptions& options,
      const Azure::Core::Context& context) const
  {
    auto protocolLayerOptions = _detail::ShareRestClient::File::GetPropertiesOptions();
    protocolLayerOptions.LeaseIdOptional = options.AccessConditions.LeaseId;
    return _detail::ShareRestClient::File::GetProperties(
        m_shareFileUrl, *m_pipeline, context, protocolLayerOptions);
  }

  Azure::Response<Models::SetFilePropertiesResult> ShareFileClient::SetProperties(
      const Models::FileHttpHeaders& httpHeaders,
      const Models::FileSmbProperties& smbProperties,
      const SetFilePropertiesOptions& options,
      const Azure::Core::Context& context) const
  {
    auto protocolLayerOptions = _detail::ShareRestClient::File::SetHttpHeadersOptions();
    protocolLayerOptions.FileAttributes = smbProperties.Attributes.ToString();
    if (protocolLayerOptions.FileAttributes.empty())
    {
      protocolLayerOptions.FileAttributes = Models::FileAttributes::None.ToString();
    }
    if (smbProperties.CreatedOn.HasValue())
    {
      protocolLayerOptions.FileCreationTime = smbProperties.CreatedOn.GetValue().ToString(
          Azure::DateTime::DateFormat::Rfc3339, DateTime::TimeFractionFormat::AllDigits);
    }
    else
    {
      protocolLayerOptions.FileCreationTime = std::string(FileDefaultTimeValue);
    }
    if (smbProperties.LastWrittenOn.HasValue())
    {
      protocolLayerOptions.FileLastWriteTime = smbProperties.LastWrittenOn.GetValue().ToString(
          Azure::DateTime::DateFormat::Rfc3339, DateTime::TimeFractionFormat::AllDigits);
    }
    else
    {
      protocolLayerOptions.FileLastWriteTime = std::string(FileDefaultTimeValue);
    }
    protocolLayerOptions.XMsContentLength = options.Size;
    protocolLayerOptions.LeaseIdOptional = options.AccessConditions.LeaseId;
    if (options.Permission.HasValue())
    {
      protocolLayerOptions.FilePermission = options.Permission;
    }
    else if (smbProperties.PermissionKey.HasValue())
    {
      protocolLayerOptions.FilePermissionKey = smbProperties.PermissionKey;
    }
    else
    {
      protocolLayerOptions.FilePermission = std::string(FileInheritPermission);
    }

    if (!httpHeaders.ContentType.empty())
    {
      protocolLayerOptions.FileContentType = httpHeaders.ContentType;
    }
    if (!httpHeaders.ContentEncoding.empty())
    {
      protocolLayerOptions.FileContentEncoding = httpHeaders.ContentEncoding;
    }
    if (!httpHeaders.ContentLanguage.empty())
    {
      protocolLayerOptions.FileContentLanguage = httpHeaders.ContentLanguage;
    }
    if (!httpHeaders.CacheControl.empty())
    {
      protocolLayerOptions.FileCacheControl = httpHeaders.CacheControl;
    }
    if (!httpHeaders.ContentDisposition.empty())
    {
      protocolLayerOptions.FileContentDisposition = httpHeaders.ContentDisposition;
    }

    return _detail::ShareRestClient::File::SetHttpHeaders(
        m_shareFileUrl, *m_pipeline, context, protocolLayerOptions);
  }

  Azure::Response<Models::SetFileMetadataResult> ShareFileClient::SetMetadata(
      Storage::Metadata metadata,
      const SetFileMetadataOptions& options,
      const Azure::Core::Context& context) const
  {
    auto protocolLayerOptions = _detail::ShareRestClient::File::SetMetadataOptions();
    protocolLayerOptions.Metadata = std::move(metadata);
    protocolLayerOptions.LeaseIdOptional = options.AccessConditions.LeaseId;
    return _detail::ShareRestClient::File::SetMetadata(
        m_shareFileUrl, *m_pipeline, context, protocolLayerOptions);
  }

  Azure::Response<Models::UploadFileRangeResult> ShareFileClient::UploadRange(
      int64_t offset,
      Azure::Core::IO::BodyStream& content,
      const UploadFileRangeOptions& options,
      const Azure::Core::Context& context) const
  {
    auto protocolLayerOptions = _detail::ShareRestClient::File::UploadRangeOptions();
    protocolLayerOptions.XMsWrite = _detail::FileRangeWriteType::Update;
    protocolLayerOptions.ContentLength = content.Length();
    protocolLayerOptions.XMsRange = std::string("bytes=") + std::to_string(offset)
        + std::string("-") + std::to_string(offset + content.Length() - 1);
    if (options.TransactionalContentHash.HasValue()
        && options.TransactionalContentHash.GetValue().Algorithm != HashAlgorithm::Md5)
    {
      std::abort();
    }
    protocolLayerOptions.ContentMd5 = options.TransactionalContentHash;
    protocolLayerOptions.LeaseIdOptional = options.AccessConditions.LeaseId;
    return _detail::ShareRestClient::File::UploadRange(
        m_shareFileUrl, content, *m_pipeline, context, protocolLayerOptions);
  }

  Azure::Response<Models::ClearFileRangeResult> ShareFileClient::ClearRange(
      int64_t offset,
      int64_t length,
      const ClearFileRangeOptions& options,
      const Azure::Core::Context& context) const
  {
    auto protocolLayerOptions = _detail::ShareRestClient::File::UploadRangeOptions();
    protocolLayerOptions.XMsWrite = _detail::FileRangeWriteType::Clear;
    protocolLayerOptions.ContentLength = 0;
    protocolLayerOptions.XMsRange = std::string("bytes=") + std::to_string(offset)
        + std::string("-") + std::to_string(offset + length - 1);

    protocolLayerOptions.LeaseIdOptional = options.AccessConditions.LeaseId;
    auto response = _detail::ShareRestClient::File::UploadRange(
        m_shareFileUrl,
        *Azure::Core::IO::_internal::NullBodyStream::GetNullBodyStream(),
        *m_pipeline,
        context,
        protocolLayerOptions);
    Models::ClearFileRangeResult ret;
    ret.ETag = std::move(response.Value.ETag);
    ret.IsServerEncrypted = response.Value.IsServerEncrypted;
    ret.LastModified = std::move(response.Value.LastModified);
    return Azure::Response<Models::ClearFileRangeResult>(
        std::move(ret), std::move(response.RawResponse));
  }

  Azure::Response<Models::GetFileRangeListResult> ShareFileClient::GetRangeList(
      const GetFileRangeListOptions& options,
      const Azure::Core::Context& context) const
  {
    auto protocolLayerOptions = _detail::ShareRestClient::File::GetRangeListOptions();
    if (options.Range.HasValue())
    {
      if (options.Range.GetValue().Length.HasValue())
      {
        protocolLayerOptions.XMsRange = std::string("bytes=")
            + std::to_string(options.Range.GetValue().Offset) + std::string("-")
            + std::to_string(options.Range.GetValue().Offset
                             + options.Range.GetValue().Length.GetValue() - 1);
      }
      else
      {
        protocolLayerOptions.XMsRange = std::string("bytes=")
            + std::to_string(options.Range.GetValue().Offset) + std::string("-");
      }
    }

    protocolLayerOptions.LeaseIdOptional = options.AccessConditions.LeaseId;
    return _detail::ShareRestClient::File::GetRangeList(
        m_shareFileUrl, *m_pipeline, context, protocolLayerOptions);
  }

  Azure::Response<Models::GetFileRangeListResult> ShareFileClient::GetRangeListDiff(
      std::string previousShareSnapshot,
      const GetFileRangeListOptions& options,
      const Azure::Core::Context& context) const
  {
    auto protocolLayerOptions = _detail::ShareRestClient::File::GetRangeListOptions();
    if (options.Range.HasValue())
    {
      if (options.Range.GetValue().Length.HasValue())
      {
        protocolLayerOptions.XMsRange = std::string("bytes=")
            + std::to_string(options.Range.GetValue().Offset) + std::string("-")
            + std::to_string(options.Range.GetValue().Offset
                             + options.Range.GetValue().Length.GetValue() - 1);
      }
      else
      {
        protocolLayerOptions.XMsRange = std::string("bytes=")
            + std::to_string(options.Range.GetValue().Offset) + std::string("-");
      }
    }

    protocolLayerOptions.PrevShareSnapshot = std::move(previousShareSnapshot);
    protocolLayerOptions.LeaseIdOptional = options.AccessConditions.LeaseId;
    return _detail::ShareRestClient::File::GetRangeList(
        m_shareFileUrl, *m_pipeline, context, protocolLayerOptions);
  }

  Azure::Response<Models::ListFileHandlesSinglePageResult> ShareFileClient::ListHandlesSinglePage(
      const ListFileHandlesSinglePageOptions& options,
      const Azure::Core::Context& context) const
  {
    auto protocolLayerOptions = _detail::ShareRestClient::File::ListHandlesOptions();
    protocolLayerOptions.ContinuationToken = options.ContinuationToken;
    protocolLayerOptions.MaxResults = options.PageSizeHint;
    auto result = _detail::ShareRestClient::File::ListHandles(
        m_shareFileUrl, *m_pipeline, context, protocolLayerOptions);
    Models::ListFileHandlesSinglePageResult ret;
    ret.ContinuationToken = std::move(result.Value.ContinuationToken);
    ret.Handles = std::move(result.Value.HandleList);

    return Azure::Response<Models::ListFileHandlesSinglePageResult>(
        std::move(ret), std::move(result.RawResponse));
  }

  Azure::Response<Models::ForceCloseFileHandleResult> ShareFileClient::ForceCloseHandle(
      const std::string& handleId,
      const ForceCloseFileHandleOptions& options,
      const Azure::Core::Context& context) const
  {
    (void)options;
    auto protocolLayerOptions = _detail::ShareRestClient::File::ForceCloseHandlesOptions();
    protocolLayerOptions.HandleId = handleId;
    auto result = _detail::ShareRestClient::File::ForceCloseHandles(
        m_shareFileUrl, *m_pipeline, context, protocolLayerOptions);
    return Azure::Response<Models::ForceCloseFileHandleResult>(
        Models::ForceCloseFileHandleResult(), std::move(result.RawResponse));
  }

  Azure::Response<Models::ForceCloseAllFileHandlesSinglePageResult>
  ShareFileClient::ForceCloseAllHandlesSinglePage(
      const ForceCloseAllFileHandlesSinglePageOptions& options,
      const Azure::Core::Context& context) const
  {
    auto protocolLayerOptions = _detail::ShareRestClient::File::ForceCloseHandlesOptions();
    protocolLayerOptions.HandleId = FileAllHandles;
    protocolLayerOptions.ContinuationToken = options.ContinuationToken;
    return _detail::ShareRestClient::File::ForceCloseHandles(
        m_shareFileUrl, *m_pipeline, context, protocolLayerOptions);
  }

  Azure::Response<Models::DownloadFileToResult> ShareFileClient::DownloadTo(
      uint8_t* buffer,
      std::size_t bufferSize,
      const DownloadFileToOptions& options,
      const Azure::Core::Context& context) const
  {
    // Just start downloading using an initial chunk. If it's a small file, we'll get the whole
    // thing in one shot. If it's a large file, we'll get its full size in Content-Range and can
    // keep downloading it in chunks.
    int64_t firstChunkOffset = options.Range.HasValue() ? options.Range.GetValue().Offset : 0;
    int64_t firstChunkLength = options.TransferOptions.InitialChunkSize;

    if (options.Range.HasValue() && options.Range.GetValue().Length.HasValue())
    {
      firstChunkLength = std::min(firstChunkLength, options.Range.GetValue().Length.GetValue());
    }

    DownloadFileOptions firstChunkOptions;
    firstChunkOptions.Range = options.Range;
    if (firstChunkOptions.Range.HasValue())
    {
      firstChunkOptions.Range.GetValue().Length = firstChunkLength;
    }

    auto firstChunk = Download(firstChunkOptions, context);

    int64_t fileSize;
    int64_t fileRangeSize;
    if (firstChunkOptions.Range.HasValue())
    {
      fileSize = firstChunk.Value.FileSize;
      fileRangeSize = fileSize - firstChunkOffset;
      if (options.Range.GetValue().Length.HasValue())
      {
        fileRangeSize = std::min(fileRangeSize, options.Range.GetValue().Length.GetValue());
      }
    }
    else
    {
      fileSize = firstChunk.Value.BodyStream->Length();
      fileRangeSize = fileSize;
    }
    firstChunkLength = std::min(firstChunkLength, fileRangeSize);

    if (static_cast<std::size_t>(fileRangeSize) > bufferSize)
    {
      throw Azure::Core::RequestFailedException(
          "buffer is not big enough, file range size is " + std::to_string(fileRangeSize));
    }

    int64_t bytesRead = firstChunk.Value.BodyStream->ReadToCount(buffer, firstChunkLength, context);
    if (bytesRead != firstChunkLength)
    {
      throw Azure::Core::RequestFailedException("error when reading body stream");
    }
    firstChunk.Value.BodyStream.reset();

    auto returnTypeConverter = [](Azure::Response<Models::DownloadFileResult>& response) {
      Models::DownloadFileToResult ret;
      ret.FileSize = response.Value.FileSize;
      ret.HttpHeaders = std::move(response.Value.HttpHeaders);
      ret.Details = std::move(response.Value.Details);
      return Azure::Response<Models::DownloadFileToResult>(
          std::move(ret), std::move(response.RawResponse));
    };
    auto ret = returnTypeConverter(firstChunk);

    // Keep downloading the remaining in parallel
    auto downloadChunkFunc
        = [&](int64_t offset, int64_t length, int64_t chunkId, int64_t numChunks) {
            DownloadFileOptions chunkOptions;
            chunkOptions.Range = Core::Http::HttpRange();
            chunkOptions.Range.GetValue().Offset = offset;
            chunkOptions.Range.GetValue().Length = length;
            auto chunk = Download(chunkOptions, context);
            int64_t bytesRead = chunk.Value.BodyStream->ReadToCount(
                buffer + (offset - firstChunkOffset),
                chunkOptions.Range.GetValue().Length.GetValue(),
                context);
            if (bytesRead != chunkOptions.Range.GetValue().Length.GetValue())
            {
              throw Azure::Core::RequestFailedException("error when reading body stream");
            }

            if (chunkId == numChunks - 1)
            {
              ret = returnTypeConverter(chunk);
            }
          };

    int64_t remainingOffset = firstChunkOffset + firstChunkLength;
    int64_t remainingSize = fileRangeSize - firstChunkLength;

    _internal::ConcurrentTransfer(
        remainingOffset,
        remainingSize,
        options.TransferOptions.ChunkSize,
        options.TransferOptions.Concurrency,
        downloadChunkFunc);
    ret.Value.ContentRange.Offset = firstChunkOffset;
    ret.Value.ContentRange.Length = fileRangeSize;
    return ret;
  }

  Azure::Response<Models::DownloadFileToResult> ShareFileClient::DownloadTo(
      const std::string& fileName,
      const DownloadFileToOptions& options,
      const Azure::Core::Context& context) const
  {
    // Just start downloading using an initial chunk. If it's a small file, we'll get the whole
    // thing in one shot. If it's a large file, we'll get its full size in Content-Range and can
    // keep downloading it in chunks.
    int64_t firstChunkOffset = options.Range.HasValue() ? options.Range.GetValue().Offset : 0;
    int64_t firstChunkLength = options.TransferOptions.InitialChunkSize;
    if (options.Range.HasValue() && options.Range.GetValue().Length.HasValue())
    {
      firstChunkLength = std::min(firstChunkLength, options.Range.GetValue().Length.GetValue());
    }

    DownloadFileOptions firstChunkOptions;
    firstChunkOptions.Range = options.Range;
    if (firstChunkOptions.Range.HasValue())
    {
      firstChunkOptions.Range.GetValue().Length = firstChunkLength;
    }

    _internal::FileWriter fileWriter(fileName);

    auto firstChunk = Download(firstChunkOptions, context);

    int64_t fileSize;
    int64_t fileRangeSize;
    if (firstChunkOptions.Range.HasValue())
    {
      fileSize = firstChunk.Value.FileSize;
      fileRangeSize = fileSize - firstChunkOffset;
      if (options.Range.GetValue().Length.HasValue())
      {
        fileRangeSize = std::min(fileRangeSize, options.Range.GetValue().Length.GetValue());
      }
    }
    else
    {
      fileSize = firstChunk.Value.BodyStream->Length();
      fileRangeSize = fileSize;
    }
    firstChunkLength = std::min(firstChunkLength, fileRangeSize);

    auto bodyStreamToFile = [](Azure::Core::IO::BodyStream& stream,
                               _internal::FileWriter& fileWriter,
                               int64_t offset,
                               int64_t length,
                               const Azure::Core::Context& context) {
      constexpr std::size_t bufferSize = 4 * 1024 * 1024;
      std::vector<uint8_t> buffer(bufferSize);
      while (length > 0)
      {
        int64_t readSize = std::min(static_cast<int64_t>(bufferSize), length);
        int64_t bytesRead = stream.ReadToCount(buffer.data(), readSize, context);
        if (bytesRead != readSize)
        {
          throw Azure::Core::RequestFailedException("error when reading body stream");
        }
        fileWriter.Write(buffer.data(), bytesRead, offset);
        length -= bytesRead;
        offset += bytesRead;
      }
    };

    bodyStreamToFile(*(firstChunk.Value.BodyStream), fileWriter, 0, firstChunkLength, context);
    firstChunk.Value.BodyStream.reset();

    auto returnTypeConverter = [](Azure::Response<Models::DownloadFileResult>& response) {
      Models::DownloadFileToResult ret;
      ret.FileSize = response.Value.FileSize;
      ret.HttpHeaders = std::move(response.Value.HttpHeaders);
      ret.Details = std::move(response.Value.Details);
      return Azure::Response<Models::DownloadFileToResult>(
          std::move(ret), std::move(response.RawResponse));
    };
    auto ret = returnTypeConverter(firstChunk);

    // Keep downloading the remaining in parallel
    auto downloadChunkFunc
        = [&](int64_t offset, int64_t length, int64_t chunkId, int64_t numChunks) {
            DownloadFileOptions chunkOptions;
            chunkOptions.Range = Core::Http::HttpRange();
            chunkOptions.Range.GetValue().Offset = offset;
            chunkOptions.Range.GetValue().Length = length;
            auto chunk = Download(chunkOptions, context);
            bodyStreamToFile(
                *(chunk.Value.BodyStream),
                fileWriter,
                offset - firstChunkOffset,
                chunkOptions.Range.GetValue().Length.GetValue(),
                context);

            if (chunkId == numChunks - 1)
            {
              ret = returnTypeConverter(chunk);
            }
          };

    int64_t remainingOffset = firstChunkOffset + firstChunkLength;
    int64_t remainingSize = fileRangeSize - firstChunkLength;

    _internal::ConcurrentTransfer(
        remainingOffset,
        remainingSize,
        options.TransferOptions.ChunkSize,
        options.TransferOptions.Concurrency,
        downloadChunkFunc);
    ret.Value.ContentRange.Offset = firstChunkOffset;
    ret.Value.ContentRange.Length = fileRangeSize;
    return ret;
  }

  Azure::Response<Models::UploadFileFromResult> ShareFileClient::UploadFrom(
      const uint8_t* buffer,
      std::size_t bufferSize,
      const UploadFileFromOptions& options,
      const Azure::Core::Context& context) const
  {
    _detail::ShareRestClient::File::CreateOptions protocolLayerOptions;
    protocolLayerOptions.XMsContentLength = bufferSize;
    protocolLayerOptions.FileAttributes = options.SmbProperties.Attributes.ToString();
    if (protocolLayerOptions.FileAttributes.empty())
    {
      protocolLayerOptions.FileAttributes = Models::FileAttributes::None.ToString();
    }
    if (options.SmbProperties.CreatedOn.HasValue())
    {
      protocolLayerOptions.FileCreationTime = options.SmbProperties.CreatedOn.GetValue().ToString(
          Azure::DateTime::DateFormat::Rfc3339, DateTime::TimeFractionFormat::AllDigits);
    }
    else
    {
      protocolLayerOptions.FileCreationTime = std::string(FileDefaultTimeValue);
    }
    if (options.SmbProperties.LastWrittenOn.HasValue())
    {
      protocolLayerOptions.FileLastWriteTime
          = options.SmbProperties.LastWrittenOn.GetValue().ToString(
              Azure::DateTime::DateFormat::Rfc3339, DateTime::TimeFractionFormat::AllDigits);
    }
    else
    {
      protocolLayerOptions.FileLastWriteTime = std::string(FileDefaultTimeValue);
    }
    if (options.FilePermission.HasValue())
    {
      protocolLayerOptions.FilePermission = options.FilePermission;
    }
    else if (options.SmbProperties.PermissionKey.HasValue())
    {
      protocolLayerOptions.FilePermissionKey = options.SmbProperties.PermissionKey;
    }
    else
    {
      protocolLayerOptions.FilePermission = std::string(FileInheritPermission);
    }

    if (!options.HttpHeaders.ContentType.empty())
    {
      protocolLayerOptions.FileContentType = options.HttpHeaders.ContentType;
    }
    if (!options.HttpHeaders.ContentEncoding.empty())
    {
      protocolLayerOptions.FileContentEncoding = options.HttpHeaders.ContentEncoding;
    }
    if (!options.HttpHeaders.ContentLanguage.empty())
    {
      protocolLayerOptions.FileContentLanguage = options.HttpHeaders.ContentLanguage;
    }
    if (!options.HttpHeaders.CacheControl.empty())
    {
      protocolLayerOptions.FileCacheControl = options.HttpHeaders.CacheControl;
    }
    if (!options.HttpHeaders.ContentDisposition.empty())
    {
      protocolLayerOptions.FileContentDisposition = options.HttpHeaders.ContentDisposition;
    }
    if (!options.HttpHeaders.ContentHash.Value.empty())
    {
      if (options.HttpHeaders.ContentHash.Algorithm != HashAlgorithm::Md5)
      {
        std::abort();
      }
      protocolLayerOptions.ContentMd5 = options.HttpHeaders.ContentHash;
    }
    protocolLayerOptions.Metadata = options.Metadata;
    auto createResult = _detail::ShareRestClient::File::Create(
        m_shareFileUrl, *m_pipeline, context, protocolLayerOptions);

    auto uploadPageFunc = [&](int64_t offset, int64_t length, int64_t chunkId, int64_t numChunks) {
      (void)chunkId;
      (void)numChunks;
      Azure::Core::IO::MemoryBodyStream contentStream(buffer + offset, length);
      UploadFileRangeOptions uploadRangeOptions;
      UploadRange(offset, contentStream, uploadRangeOptions, context);
    };

    int64_t chunkSize = options.TransferOptions.ChunkSize;
    if (bufferSize < static_cast<std::size_t>(options.TransferOptions.SingleUploadThreshold))
    {
      chunkSize = bufferSize;
    }

    if (bufferSize > 0)
    {
      _internal::ConcurrentTransfer(
          0, bufferSize, chunkSize, options.TransferOptions.Concurrency, uploadPageFunc);
    }

    Models::UploadFileFromResult result;
    result.IsServerEncrypted = createResult.Value.IsServerEncrypted;
    return Azure::Response<Models::UploadFileFromResult>(
        std::move(result), std::move(createResult.RawResponse));
  }

  Azure::Response<Models::UploadFileFromResult> ShareFileClient::UploadFrom(
      const std::string& fileName,
      const UploadFileFromOptions& options,
      const Azure::Core::Context& context) const
  {
    _internal::FileReader fileReader(fileName);

    _detail::ShareRestClient::File::CreateOptions protocolLayerOptions;
    protocolLayerOptions.XMsContentLength = fileReader.GetFileSize();
    protocolLayerOptions.FileAttributes = options.SmbProperties.Attributes.ToString();
    if (protocolLayerOptions.FileAttributes.empty())
    {
      protocolLayerOptions.FileAttributes = Models::FileAttributes::None.ToString();
    }
    if (options.SmbProperties.CreatedOn.HasValue())
    {
      protocolLayerOptions.FileCreationTime = options.SmbProperties.CreatedOn.GetValue().ToString(
          Azure::DateTime::DateFormat::Rfc3339, DateTime::TimeFractionFormat::AllDigits);
    }
    else
    {
      protocolLayerOptions.FileCreationTime = std::string(FileDefaultTimeValue);
    }
    if (options.SmbProperties.LastWrittenOn.HasValue())
    {
      protocolLayerOptions.FileLastWriteTime
          = options.SmbProperties.LastWrittenOn.GetValue().ToString(
              Azure::DateTime::DateFormat::Rfc3339, DateTime::TimeFractionFormat::AllDigits);
    }
    else
    {
      protocolLayerOptions.FileLastWriteTime = std::string(FileDefaultTimeValue);
    }
    if (options.FilePermission.HasValue())
    {
      protocolLayerOptions.FilePermission = options.FilePermission;
    }
    else if (options.SmbProperties.PermissionKey.HasValue())
    {
      protocolLayerOptions.FilePermissionKey = options.SmbProperties.PermissionKey;
    }
    else
    {
      protocolLayerOptions.FilePermission = std::string(FileInheritPermission);
    }

    if (!options.HttpHeaders.ContentType.empty())
    {
      protocolLayerOptions.FileContentType = options.HttpHeaders.ContentType;
    }
    if (!options.HttpHeaders.ContentEncoding.empty())
    {
      protocolLayerOptions.FileContentEncoding = options.HttpHeaders.ContentEncoding;
    }
    if (!options.HttpHeaders.ContentLanguage.empty())
    {
      protocolLayerOptions.FileContentLanguage = options.HttpHeaders.ContentLanguage;
    }
    if (!options.HttpHeaders.CacheControl.empty())
    {
      protocolLayerOptions.FileCacheControl = options.HttpHeaders.CacheControl;
    }
    if (!options.HttpHeaders.ContentDisposition.empty())
    {
      protocolLayerOptions.FileContentDisposition = options.HttpHeaders.ContentDisposition;
    }
    if (!options.HttpHeaders.ContentHash.Value.empty())
    {
      if (options.HttpHeaders.ContentHash.Algorithm != HashAlgorithm::Md5)
      {
        std::abort();
      }
      protocolLayerOptions.ContentMd5 = options.HttpHeaders.ContentHash;
    }
    protocolLayerOptions.Metadata = options.Metadata;
    auto createResult = _detail::ShareRestClient::File::Create(
        m_shareFileUrl, *m_pipeline, context, protocolLayerOptions);

    auto uploadPageFunc = [&](int64_t offset, int64_t length, int64_t chunkId, int64_t numChunks) {
      (void)chunkId;
      (void)numChunks;
      Azure::Core::IO::_internal::RandomAccessFileBodyStream contentStream(
          fileReader.GetHandle(), offset, length);
      UploadFileRangeOptions uploadRangeOptions;
      UploadRange(offset, contentStream, uploadRangeOptions, context);
    };

    const int64_t fileSize = fileReader.GetFileSize();
    int64_t chunkSize = options.TransferOptions.ChunkSize;
    if (fileSize < options.TransferOptions.SingleUploadThreshold)
    {
      chunkSize = fileSize;
    }

    if (fileSize > 0)
    {
      _internal::ConcurrentTransfer(
          0, fileSize, chunkSize, options.TransferOptions.Concurrency, uploadPageFunc);
    }

    Models::UploadFileFromResult result;
    result.IsServerEncrypted = createResult.Value.IsServerEncrypted;
    return Azure::Response<Models::UploadFileFromResult>(
        std::move(result), std::move(createResult.RawResponse));
  }

  Azure::Response<Models::UploadFileRangeFromUriResult> ShareFileClient::UploadRangeFromUri(
      int64_t destinationOffset,
      const std::string& sourceUri,
      const Azure::Core::Http::HttpRange& sourceRange,
      const UploadFileRangeFromUriOptions& options,
      const Azure::Core::Context& context) const
  {
    if (!sourceRange.Length.HasValue())
    {
      // sourceRange must have length to perform this operation.
      std::abort();
    }
    int64_t rangeLength = sourceRange.Length.GetValue();

    auto protocolLayerOptions = _detail::ShareRestClient::File::UploadRangeFromUrlOptions();
    protocolLayerOptions.TargetRange = std::string("bytes=") + std::to_string(destinationOffset)
        + std::string("-") + std::to_string(destinationOffset + rangeLength - 1);
    protocolLayerOptions.ContentLength = 0;
    protocolLayerOptions.CopySource = sourceUri;
    protocolLayerOptions.LeaseIdOptional = options.AccessConditions.LeaseId;
    if (options.TransactionalContentHash.HasValue()
        && options.TransactionalContentHash.GetValue().Algorithm == HashAlgorithm::Md5)
    {
      // SourceContentHash now only supports Crc64 hash algorithm.
      std::abort();
    }
    protocolLayerOptions.SourceContentCrc64 = options.TransactionalContentHash;
    if (options.SourceAccessCondition.IfMatchContentHash.HasValue()
        && options.SourceAccessCondition.IfMatchContentHash.GetValue().Algorithm
            == HashAlgorithm::Md5)
    {
      // IfMatchContentHash now only supports Crc64 hash algorithm.
      std::abort();
    }
    protocolLayerOptions.SourceIfMatchCrc64 = options.SourceAccessCondition.IfMatchContentHash;
    if (options.SourceAccessCondition.IfNoneMatchContentHash.HasValue()
        && options.SourceAccessCondition.IfNoneMatchContentHash.GetValue().Algorithm
            == HashAlgorithm::Md5)
    {
      // IfNoneMatchContentHash now only supports Crc64 hash algorithm.
      std::abort();
    }
    protocolLayerOptions.SourceIfNoneMatchCrc64
        = options.SourceAccessCondition.IfNoneMatchContentHash;
    protocolLayerOptions.SourceRange = std::string("bytes=") + std::to_string(sourceRange.Offset)
        + std::string("-") + std::to_string(sourceRange.Offset + sourceRange.Length.GetValue() - 1);
    protocolLayerOptions.XMsWrite = _detail::FileRangeWriteFromUrlType::Update;

    return _detail::ShareRestClient::File::UploadRangeFromUrl(
        m_shareFileUrl, *m_pipeline, context, protocolLayerOptions);
  }
}}}} // namespace Azure::Storage::Files::Shares<|MERGE_RESOLUTION|>--- conflicted
+++ resolved
@@ -371,17 +371,8 @@
     auto response = _detail::ShareRestClient::File::StartCopy(
         m_shareFileUrl, *m_pipeline, context, protocolLayerOptions);
 
-<<<<<<< HEAD
-    StartCopyFileOperation res;
+    StartFileCopyOperation res;
     res.m_rawResponse = std::move(response.RawResponse);
-    res.ETag = std::move(response.Value.ETag);
-    res.LastModified = std::move(response.Value.LastModified);
-    res.CopyId = std::move(response.Value.CopyId);
-    res.CopyStatus = std::move(response.Value.CopyStatus);
-=======
-    StartFileCopyOperation res;
-    res.m_rawResponse = response.ExtractRawResponse();
->>>>>>> d28d52b0
     res.m_fileClient = std::make_shared<ShareFileClient>(*this);
     return res;
   }
