--- conflicted
+++ resolved
@@ -18,19 +18,11 @@
     {
       m_status = Azure::Core::OperationStatus::Failed;
     }
-<<<<<<< HEAD
-    else if (response.Value.CopyStatus.GetValue() == Models::CopyStatusType::Pending)
+    else if (response.Value.CopyStatus.GetValue() == Models::CopyStatus::Pending)
     {
       m_status = Azure::Core::OperationStatus::Running;
     }
-    else if (response.Value.CopyStatus.GetValue() == Models::CopyStatusType::Success)
-=======
-    else if (response->CopyStatus.GetValue() == Models::CopyStatus::Pending)
-    {
-      m_status = Azure::Core::OperationStatus::Running;
-    }
-    else if (response->CopyStatus.GetValue() == Models::CopyStatus::Success)
->>>>>>> d28d52b0
+    else if (response.Value.CopyStatus.GetValue() == Models::CopyStatus::Success)
     {
       m_status = Azure::Core::OperationStatus::Succeeded;
     }
